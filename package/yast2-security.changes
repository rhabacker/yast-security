--- conflicted
+++ resolved
@@ -1,5 +1,5 @@
 -------------------------------------------------------------------
-<<<<<<< HEAD
+
 Mon Feb 15 11:35:59 UTC 2021 - Josef Reidinger <jreidinger@suse.com>
 
 - Adapted unit test to recent changes in Yast::Report (related to
@@ -25,42 +25,12 @@
 - Removed handling of obsolete entry SYSTOHC in /etc/sysconfig/clock
   (bsc#1175496)
 - 4.3.5
-=======
-Sun Feb 14 21:13:17 UTC 2021 - David Diaz <dgonzalez@suse.com>
-
-- AutoYaST: add support for SELinux configuration (jsc#SMO-20,
-  jsc#SLE-17342).
-- 4.2.18
-
--------------------------------------------------------------------
-Fri Feb 12 09:12:11 UTC 2021 - David Diaz <dgonzalez@suse.com>
-
-- Avoid crashing when the SELinux configuration file does not
-  exist yet (jsc#SMO-20, jsc#SLE-17342).
-- 4.2.17
-
--------------------------------------------------------------------
-Thu Feb 11 00:25:33 UTC 2021 - David Diaz <dgonzalez@suse.com>
-
-- Improve the class for handling the SELinux configuration.
-- Saves the SELinux mode in the configuration file (jsc#SMO-20,
-  jsc#SLE-17342).
-- 4.2.16
-
--------------------------------------------------------------------
-Wed Feb  3 09:29:36 UTC 2021 - David Diaz <dgonzalez@suse.com>
-
-- Add class for managing SELinux configuration at boot time
-  (jsc#SMO-20, jsc#SLE-17342).
-- 4.2.15
->>>>>>> 0ad18aa6
 
 -------------------------------------------------------------------
 Tue Oct 27 13:26:57 CET 2020 - schubi@suse.de
 
 - AY-Import: Translate <enable_sysrq> setting to <kernel.sysrq>
   with the correct value format (bsc#1177720).
-<<<<<<< HEAD
 - 4.3.4
 
 -------------------------------------------------------------------
@@ -92,15 +62,6 @@
 - Autoyast schema: Allow optional types for string and map objects
   (bsc#1170886)
 - 4.3.0
-=======
-- 4.2.14
-
--------------------------------------------------------------------
-Tue Aug 25 10:37:12 UTC 2020 - Steffen Winterfeldt <snwint@suse.com>
-
-- set cracklib dictpath correctly (bsc#1174619)
-- 4.2.13
->>>>>>> 0ad18aa6
 
 -------------------------------------------------------------------
 Tue Mar 31 17:41:17 UTC 2020 - Knut Anderssen <kanderssen@suse.com>
