--- conflicted
+++ resolved
@@ -1,21 +1,12 @@
 -------------------------------------------------------------------
-<<<<<<< HEAD
-=======
 Thu Sep 24 07:46:36 UTC 2015 - ancor@suse.com
 
 - Adapted management of the display manager shutdown to use SLE's
   DISPLAYMANAGER_SHUTDOWN instead of openSUSE's AllowShutdown
   (bnc#946889)
-- 3.1.11.2
-
--------------------------------------------------------------------
-Wed Aug 19 15:20:43 UTC 2015 - ancor@suse.com
-
-- Adjusted to build and run in SLE-12-GA (bnc#941620)
-- 3.1.11.1
-
--------------------------------------------------------------------
->>>>>>> 65789e77
+- 3.1.12
+
+-------------------------------------------------------------------
 Wed Aug 19 14:55:48 UTC 2015 - ancor@suse.com
 
 - Added some entries to the list of optional services (bnc#942379)
