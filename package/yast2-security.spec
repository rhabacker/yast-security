#
# spec file for package yast2-security
#
# Copyright (c) 2013 SUSE LINUX Products GmbH, Nuernberg, Germany.
#
# All modifications and additions to the file contributed by third parties
# remain the property of their copyright owners, unless otherwise agreed
# upon. The license for this file, and modifications and additions to the
# file, is the same license as for the pristine package itself (unless the
# license for the pristine package is not an Open Source License, in which
# case the license is the MIT License). An "Open Source License" is a
# license that conforms to the Open Source Definition (Version 1.9)
# published by the Open Source Initiative.

# Please submit bugfixes or comments via http://bugs.opensuse.org/
#


Name:           yast2-security
<<<<<<< HEAD
Version:        3.1.11
=======
Version:        3.1.11.2
>>>>>>> 65789e77
Release:        0

BuildRoot:      %{_tmppath}/%{name}-%{version}-build
Source0:        %{name}-%{version}.tar.bz2

Group:          System/YaST
License:        GPL-2.0
BuildRequires:	doxygen pkg-config perl-XML-Writer update-desktop-files yast2-pam yast2-testsuite
BuildRequires:  yast2-devtools >= 3.1.10
# Directory.find_data_file
BuildRequires:	yast2 >= yast2-3.1.131

# new Pam.ycp API
Requires:	yast2-pam >= 2.14.0

# etc_sysctl_conf.scr
# Wizard::SetDesktopTitleAndIcon
# Directory.find_data_file
Requires:	yast2 >= yast2-3.1.131

Provides:	y2c_sec yast2-config-security
Obsoletes:	y2c_sec yast2-config-security
Provides:	yast2-trans-security y2t_sec
Obsoletes:	yast2-trans-security y2t_sec

BuildArchitectures: noarch

Requires:       yast2-ruby-bindings >= 1.0.0

Summary:	YaST2 - Security Configuration

%description
The YaST2 component for security settings configuration.

%prep
%setup -n %{name}-%{version}

%build
%yast_build

%install
%yast_install


%post
# remove broken entry in /etc/login.defs, introduced during installation (bnc#807099)
if [ -f /etc/login.defs  ] ; then
  sed -e '/^[ \t]*LASTLOG_ENAB[ \t]*\"\"/d' -i /etc/login.defs
fi

%files
%defattr(-,root,root)
%dir %{yast_yncludedir}/security
%{yast_yncludedir}/security/*
%{yast_desktopdir}/security.desktop
%{yast_clientdir}/security*.rb
%{yast_moduledir}/Security.rb
%{yast_scrconfdir}/*.scr
%{yast_schemadir}/autoyast/rnc/security.rnc
%{yast_ydatadir}/security
%doc %{yast_docdir}<|MERGE_RESOLUTION|>--- conflicted
+++ resolved
@@ -17,11 +17,7 @@
 
 
 Name:           yast2-security
-<<<<<<< HEAD
-Version:        3.1.11
-=======
-Version:        3.1.11.2
->>>>>>> 65789e77
+Version:        3.1.12
 Release:        0
 
 BuildRoot:      %{_tmppath}/%{name}-%{version}-build
