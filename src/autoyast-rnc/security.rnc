--- conflicted
+++ resolved
@@ -1,6 +1,5 @@
 default namespace = "http://www.suse.com/1.0/yast2ns"
 
-<<<<<<< HEAD
 include "common.rnc"
 
 console_shutdown = element console_shutdown { STRING }
@@ -10,6 +9,7 @@
 disable_restart_on_update = element disable_restart_on_update { STRING }
 disable_stop_on_removal = element disable_stop_on_removal { STRING }
 extra_services = element extra_services { STRING }
+selinux_mode = element selinux_mode { STRING }
 displaymanager_remote_access = element displaymanager_remote_access { STRING }
 displaymanager_root_login_remote = element displaymanager_root_login_remote { STRING }
 displaymanager_shutdown = element displaymanager_shutdown { STRING }
@@ -65,70 +65,6 @@
 net.ipv4.ip_forward = element net.ipv4.ip_forward  { STRING }
 net.ipv4.tcp_syncookies = element net.ipv4.tcp_syncookies { STRING }
 net.ipv6.conf.all.forwarding = element net.ipv6.conf.all.forwarding { STRING }
-=======
-console_shutdown = element console_shutdown { text }
-cracklib_dict_path = element cracklib_dict_path { text }
-cwd_in_root_path = element cwd_in_root_path { text }
-cwd_in_user_path = element cwd_in_user_path { text }
-disable_restart_on_update = element disable_restart_on_update { text }
-disable_stop_on_removal = element disable_stop_on_removal { text }
-extra_services = element extra_services { text }
-selinux_mode = element selinux_mode { text }
-displaymanager_remote_access = element displaymanager_remote_access { text }
-displaymanager_root_login_remote = element displaymanager_root_login_remote { text }
-displaymanager_shutdown = element displaymanager_shutdown { text }
-displaymanager_xserver_tcp_port_6000_open = element displaymanager_xserver_tcp_port_6000_open { text }
-enable_sysrq = element enable_sysrq { text }
-encryption = element encryption { text }
-fail_delay = element fail_delay { text }
-faillog_auth = element faillog_auth { text }
-faillog_enab = element faillog_enab { text }
-gid_max = element gid_max { text }
-gid_min = element gid_min { text }
-group_encryption = element group_encryption { text }
-sec_ip_forward = element ip_forward { text }
-ip_tcp_syncookies = element ip_tcp_syncookies { text }
-ipv6_forward = element ipv6_forward { text }
-kdm_shutdown = element kdm_shutdown { text }
-lastlog_enab = element lastlog_enab { text }
-obscure_checks_enab = element obscure_checks_enab { text }
-pass_max_days = element pass_max_days { text }
-pass_max_len = element pass_max_len { text }
-pass_min_days = element pass_min_days { text }
-pass_min_len = element pass_min_len { text }
-pass_warn_age = element pass_warn_age { text }
-passwd_encryption = element passwd_encryption { text }
-passwd_remember_history = element passwd_remember_history { text }
-passwd_use_cracklib = element passwd_use_cracklib { text }
-permission_security = element permission_security { text }
-run_updatedb_as = element run_updatedb_as { text }
-runlevel3_extra_services = element runlevel3_extra_services { text }
-runlevel3_mandatory_services = element runlevel3_mandatory_services { text }
-runlevel5_extra_services = element runlevel5_extra_services { text }
-runlevel5_mandatory_services = element runlevel5_mandatory_services { text }
-smtpd_listen_remote = element smtpd_listen_remote { text }
-syslog_on_no_error = element syslog_on_no_error { text }
-system_gid_max = element system_gid_max { text }
-system_gid_min = element system_gid_min { text }
-system_uid_max = element system_uid_max { text }
-system_uid_min = element system_uid_min { text }
-sys_gid_max = element sys_gid_max { text }
-sys_gid_min = element sys_gid_min { text }
-sys_uid_max = element sys_uid_max { text }
-sys_uid_min = element sys_uid_min { text }
-systohc = element systohc { text }
-uid_max = element uid_max { text }
-uid_min = element uid_min { text }
-useradd_cmd = element useradd_cmd { text }
-userdel_postcmd = element userdel_postcmd { text }
-userdel_precmd = element userdel_precmd { text }
-hibernate_system = element hibernate_system  { text }
-kernel.sysrq = element kernel.sysrq  { text }
-mandatory_services = element mandatory_services  { text }
-net.ipv4.ip_forward = element net.ipv4.ip_forward  { text }
-net.ipv4.tcp_syncookies = element net.ipv4.tcp_syncookies { text }
-net.ipv6.conf.all.forwarding = element net.ipv6.conf.all.forwarding { text }
->>>>>>> 0ad18aa6
 y2_security =
   console_shutdown
   | cracklib_dict_path
