--- conflicted
+++ resolved
@@ -371,6 +371,15 @@
       log.debug "Settings (after #{__callee__}): #{@Settings}"
     end
 
+    # Sets the SELINUX_MODE setting
+    #
+    # @see Y2Security::Selinux
+    def read_selinux_settings
+      @Settings["SELINUX_MODE"] = selinux_config.mode.id.to_s
+
+      log.debug "SELINUX_MODE (after #{__callee__}): #{@Settings['SELINUX_MODE']}"
+    end
+
     def read_encryption_method
       method = shadow_config.encrypt_method.to_s.downcase
 
@@ -440,7 +449,7 @@
         "#{@Settings['HIBERNATE_SYSTEM']}"
     end
 
-<<<<<<< HEAD
+
     # The name of the PAM module to deal with password quality. Either
     # "pwquality" or "cracklib". See bug #1171318 why this is needed.
     def pwquality_module
@@ -450,15 +459,6 @@
       # cracklib seems to be a non-functional deprecated module. So
       # prefer pwquality.
       @mod_name = Pam.List.include?("pwquality") ? "pwquality" : "cracklib"
-=======
-    # Sets the SELINUX_MODE setting
-    #
-    # @see Y2Security::Selinux
-    def read_selinux_settings
-      @Settings["SELINUX_MODE"] = selinux_config.mode.id.to_s
-
-      log.debug "SELINUX_MODE (after #{__callee__}): #{@Settings['SELINUX_MODE']}"
->>>>>>> 0ad18aa6
     end
 
     # Read all security settings
@@ -561,11 +561,7 @@
         Pam.Add(pwquality_module)
         pth = @Settings["CRACKLIB_DICT_PATH"]
         if pth && pth != "/usr/lib/cracklib_dict"
-<<<<<<< HEAD
           Pam.Add(pwquality_module + "-dictpath=#{pth}")
-=======
-          Pam.Add("cracklib-dictpath=#{pth}")
->>>>>>> 0ad18aa6
         end
       else
         Pam.Remove(pwquality_module)
@@ -685,15 +681,9 @@
         [
           # Progress stage 1/5
           _("Write security settings"),
-<<<<<<< HEAD
-          # Progress stage 2/4
+          # Progress stage 2/5
           _("Write shutdown settings"),
-          # Progress stage 3/4
-=======
-          # Progress stage 2/5
-          _("Write inittab settings"),
           # Progress stage 3/5
->>>>>>> 0ad18aa6
           _("Write PAM settings"),
           # Progress stage 4/5
           _("Update system settings"),
@@ -703,15 +693,9 @@
         [
           # Progress step 1/6
           _("Writing security settings..."),
-<<<<<<< HEAD
-          # Progress step 2/5
+          # Progress step 2/6
           _("Writing shutdown settings..."),
-          # Progress step 3/5
-=======
-          # Progress step 2/6
-          _("Writing inittab settings..."),
           # Progress step 3/6
->>>>>>> 0ad18aa6
           _("Writing PAM settings..."),
           # Progress step 4/6
           _("Updating system settings..."),
@@ -761,14 +745,12 @@
       activate_changes
 
       return false if Abort()
-<<<<<<< HEAD
-
-=======
+
       Progress.NextStage
       write_selinux
 
       return false if Abort()
->>>>>>> 0ad18aa6
+
       @modified = false
       true
     end
